<!DOCTYPE html>
<html lang="en" dir="ltr">
  <head>
    <meta charset="utf-8">
    <title>Super BMX Bash</title>
<<<<<<< HEAD
    <style>#canvas{width:500px; height:500px;}</style>
=======
>>>>>>> c1e9e3ac
    <script type="module" src="assets/js/main.js"></script>
    <link rel="stylesheet" href="assets/css/style.css" />
    <link
    href="https://fonts.googleapis.com/css?family=Press+Start+2P"
    rel="stylesheet"/>
  <link href="https://unpkg.com/nes.css/css/nes.css" rel="stylesheet" />
  </head>
  <body>
    <section id="gaming">
      <header>
          <div class="links container">
            <a href="index.html" class="nes-btn">Home</a>
            <!--<a href="hs.html" class="nes-btn">High Scores</a>-->
            <a href="about.html" class="nes-btn">About</a>
          </div>
      </header>
<<<<<<< HEAD

      <div id="stopwatch">00:00</div>
    
=======
>>>>>>> c1e9e3ac
      <div id="game-box">
        <canvas id="canvas" width="500" height="500"></canvas>
      </div>

    </section>
    <script src="timer.js"></script>
  </body>
</html><|MERGE_RESOLUTION|>--- conflicted
+++ resolved
@@ -3,10 +3,6 @@
   <head>
     <meta charset="utf-8">
     <title>Super BMX Bash</title>
-<<<<<<< HEAD
-    <style>#canvas{width:500px; height:500px;}</style>
-=======
->>>>>>> c1e9e3ac
     <script type="module" src="assets/js/main.js"></script>
     <link rel="stylesheet" href="assets/css/style.css" />
     <link
@@ -23,12 +19,6 @@
             <a href="about.html" class="nes-btn">About</a>
           </div>
       </header>
-<<<<<<< HEAD
-
-      <div id="stopwatch">00:00</div>
-    
-=======
->>>>>>> c1e9e3ac
       <div id="game-box">
         <canvas id="canvas" width="500" height="500"></canvas>
       </div>
